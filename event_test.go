--- conflicted
+++ resolved
@@ -22,12 +22,9 @@
 	"reflect"
 	"sort"
 	"testing"
-<<<<<<< HEAD
+	"time"
 
 	"github.com/stretchr/testify/assert"
-=======
-	"time"
->>>>>>> 3cf4cd94
 )
 
 func benchmarkParse(b *testing.B, eventJSON string) {
@@ -189,127 +186,8 @@
 	}
 }
 
-<<<<<<< HEAD
 const validPowerEventJSON = `{
         "power_events":[
-=======
-func TestEventBuilderBuildsEvent(t *testing.T) {
-	sender := "@sender:id"
-	builder := EventBuilder{
-		Sender:   sender,
-		RoomID:   "!room:id",
-		Type:     "m.room.member",
-		StateKey: &sender,
-	}
-
-	err := builder.SetContent(newMemberContent("join", nil))
-	if err != nil {
-		t.Fatal(err)
-	}
-
-	event, err := builder.Build(time.Now(), "origin", "ed25519:test", privateKey1, RoomVersionV10)
-	if err != nil {
-		t.Fatal(err)
-	}
-
-	expectedEvent := Event{redacted: false, roomVersion: RoomVersionV10}
-	println(event.fields)
-	if event.redacted != expectedEvent.redacted {
-		t.Fatal("Event Redacted state doesn't match")
-	}
-	if event.roomVersion != expectedEvent.roomVersion {
-		t.Fatal("Event Room Version doesn't match")
-	}
-	if event.Type() != "m.room.member" {
-		t.Fatal("Event Type doesn't match")
-	}
-	if event.Sender() != sender {
-		t.Fatal("Event Sender doesn't match")
-	}
-	if *event.StateKey() != sender {
-		t.Fatal("Event State Key doesn't match")
-	}
-}
-
-func TestEventBuilderBuildsEventWithAuth(t *testing.T) {
-	sender := "@sender:id"
-	builder := EventBuilder{
-		Sender:   sender,
-		RoomID:   "!room:id",
-		Type:     "m.room.create",
-		StateKey: &sender,
-	}
-
-	provider := &authProvider{valid: true}
-	content, err := NewCreateContentFromAuthEvents(provider)
-	if err != nil {
-		t.Fatal(err)
-	}
-
-	err = builder.SetContent(content)
-	if err != nil {
-		t.Fatal(err)
-	}
-
-	event, err := builder.AddAuthEventsAndBuild("origin", provider, time.Now(), RoomVersionV10, "ed25519:test", privateKey1)
-	if err != nil {
-		t.Fatal(err)
-	}
-
-	expectedEvent := Event{redacted: false, roomVersion: RoomVersionV10}
-	println(event.fields)
-	if event.redacted != expectedEvent.redacted {
-		t.Fatal("Event Redacted state doesn't match")
-	}
-	if event.roomVersion != expectedEvent.roomVersion {
-		t.Fatal("Event Room Version doesn't match")
-	}
-	if event.Type() != "m.room.create" {
-		t.Fatal("Event Type doesn't match")
-	}
-	if event.Sender() != sender {
-		t.Fatal("Event Sender doesn't match")
-	}
-	if *event.StateKey() != sender {
-		t.Fatal("Event State Key doesn't match")
-	}
-}
-
-func TestEventBuilderBuildsEventWithAuthError(t *testing.T) {
-	sender := "@sender3:id"
-	builder := EventBuilder{
-		Sender:   sender,
-		RoomID:   "!room:id",
-		Type:     "m.room.member",
-		StateKey: &sender,
-	}
-
-	err := builder.SetContent(newMemberContent("join", nil))
-	if err != nil {
-		t.Fatal(err)
-	}
-
-	provider := &authProvider{valid: true, fail: true}
-	_, err = builder.AddAuthEventsAndBuild("origin", provider, time.Now(), RoomVersionV10, "ed25519:test", privateKey1)
-	if err == nil {
-		t.Fatal("Building didn't fail")
-	}
-	println(err.Error())
-}
-
-type authProvider struct {
-	valid bool
-	fail  bool
-}
-
-func (a *authProvider) Valid() bool {
-	return a.valid
-}
-
-func (a *authProvider) Create() (*Event, error) {
-	const validEventJSON = `{
-        "auth_events":[
->>>>>>> 3cf4cd94
             "$urlsafe_base64_encoded_eventid"
         ],
         "content":{
@@ -334,7 +212,6 @@
         "state_key":"",
         "type":"m.room.create"
     }`
-<<<<<<< HEAD
 
 func TestGetPrevEvents(t *testing.T) {
 	event, err := NewEventFromTrustedJSON([]byte(validPowerEventJSON), false, RoomVersionPowerDAG)
@@ -386,7 +263,148 @@
 
 	assert.Equal(t, expectedPowerEvents, powerEvents)
 	assert.Equal(t, expectedPowerEvents, powerEventIDs)
-=======
+}
+
+func TestEventBuilderBuildsEvent(t *testing.T) {
+	sender := "@sender:id"
+	builder := EventBuilder{
+		Sender:   sender,
+		RoomID:   "!room:id",
+		Type:     "m.room.member",
+		StateKey: &sender,
+	}
+
+	err := builder.SetContent(newMemberContent("join", nil))
+	if err != nil {
+		t.Fatal(err)
+	}
+
+	event, err := builder.Build(time.Now(), "origin", "ed25519:test", privateKey1, RoomVersionV10)
+	if err != nil {
+		t.Fatal(err)
+	}
+
+	expectedEvent := Event{redacted: false, roomVersion: RoomVersionV10}
+	println(event.fields)
+	if event.redacted != expectedEvent.redacted {
+		t.Fatal("Event Redacted state doesn't match")
+	}
+	if event.roomVersion != expectedEvent.roomVersion {
+		t.Fatal("Event Room Version doesn't match")
+	}
+	if event.Type() != "m.room.member" {
+		t.Fatal("Event Type doesn't match")
+	}
+	if event.Sender() != sender {
+		t.Fatal("Event Sender doesn't match")
+	}
+	if *event.StateKey() != sender {
+		t.Fatal("Event State Key doesn't match")
+	}
+}
+
+func TestEventBuilderBuildsEventWithAuth(t *testing.T) {
+	sender := "@sender:id"
+	builder := EventBuilder{
+		Sender:   sender,
+		RoomID:   "!room:id",
+		Type:     "m.room.create",
+		StateKey: &sender,
+	}
+
+	provider := &authProvider{valid: true}
+	content, err := NewCreateContentFromAuthEvents(provider)
+	if err != nil {
+		t.Fatal(err)
+	}
+
+	err = builder.SetContent(content)
+	if err != nil {
+		t.Fatal(err)
+	}
+
+	event, err := builder.AddAuthEventsAndBuild("origin", provider, time.Now(), RoomVersionV10, "ed25519:test", privateKey1)
+	if err != nil {
+		t.Fatal(err)
+	}
+
+	expectedEvent := Event{redacted: false, roomVersion: RoomVersionV10}
+	println(event.fields)
+	if event.redacted != expectedEvent.redacted {
+		t.Fatal("Event Redacted state doesn't match")
+	}
+	if event.roomVersion != expectedEvent.roomVersion {
+		t.Fatal("Event Room Version doesn't match")
+	}
+	if event.Type() != "m.room.create" {
+		t.Fatal("Event Type doesn't match")
+	}
+	if event.Sender() != sender {
+		t.Fatal("Event Sender doesn't match")
+	}
+	if *event.StateKey() != sender {
+		t.Fatal("Event State Key doesn't match")
+	}
+}
+
+func TestEventBuilderBuildsEventWithAuthError(t *testing.T) {
+	sender := "@sender3:id"
+	builder := EventBuilder{
+		Sender:   sender,
+		RoomID:   "!room:id",
+		Type:     "m.room.member",
+		StateKey: &sender,
+	}
+
+	err := builder.SetContent(newMemberContent("join", nil))
+	if err != nil {
+		t.Fatal(err)
+	}
+
+	provider := &authProvider{valid: true, fail: true}
+	_, err = builder.AddAuthEventsAndBuild("origin", provider, time.Now(), RoomVersionV10, "ed25519:test", privateKey1)
+	if err == nil {
+		t.Fatal("Building didn't fail")
+	}
+	println(err.Error())
+}
+
+type authProvider struct {
+	valid bool
+	fail  bool
+}
+
+func (a *authProvider) Valid() bool {
+	return a.valid
+}
+
+func (a *authProvider) Create() (*Event, error) {
+	const validEventJSON = `{
+        "auth_events":[
+            "$urlsafe_base64_encoded_eventid"
+        ],
+        "content":{
+            "creator":"@neilalexander:dendrite.matrix.org",
+                "room_version":"PowerDAG"
+        },
+        "depth":1,
+        "hashes":{
+            "sha256":"jqOqdNEH5r0NiN3xJtj0u5XUVmRqq9YvGbki1wxxuuM"
+        },
+        "origin_server_ts":1644595362726,
+        "prev_events":[
+            "$other_base64_encoded_eventid"
+        ],
+        "room_id":"!jSZZRknA6GkTBXNP:dendrite.matrix.org",
+        "sender":"@neilalexander:dendrite.matrix.org",
+        "signatures":{
+            "dendrite.matrix.org":{
+                "ed25519:6jB2aB":"bsQXO1wketf1OSe9xlndDIWe71W9KIundc6rBw4KEZdGPW7x4Tv4zDWWvbxDsG64sS2IPWfIm+J0OOozbrWIDw"
+            }
+        },
+        "state_key":"",
+        "type":"m.room.create"
+    }`
 	event, _ := NewEventFromTrustedJSON([]byte(validEventJSON), false, RoomVersionV10)
 
 	var err error
@@ -410,5 +428,4 @@
 
 func (a *authProvider) ThirdPartyInvite(stateKey string) (*Event, error) {
 	return &Event{}, nil
->>>>>>> 3cf4cd94
 }