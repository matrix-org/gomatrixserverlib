--- conflicted
+++ resolved
@@ -83,55 +83,24 @@
 	return []PDU{
 		&eventV1{
 			roomVersion: RoomVersionV2,
-<<<<<<< HEAD
-			fields: eventFormatV1Fields{
-				EventID: "$CREATE:example.com",
-				eventFields: eventFields{
-					RoomID:         "!ROOM:example.com",
-					Type:           spec.MRoomCreate,
-					OriginServerTS: 1,
-					SenderID:       ALICE,
-					StateKey:       &emptyStateKey,
-					Content:        []byte(`{"creator": "` + ALICE + `"}`),
-				},
-=======
 			EventIDRaw:  "$CREATE:example.com",
 			eventFields: eventFields{
 				RoomID:         "!ROOM:example.com",
 				Type:           spec.MRoomCreate,
 				OriginServerTS: 1,
-				Sender:         ALICE,
+				SenderID:       ALICE,
 				StateKey:       &emptyStateKey,
 				Content:        []byte(`{"creator": "` + ALICE + `"}`),
->>>>>>> 8999bce3
-			},
-		},
-		&eventV1{
-			roomVersion: RoomVersionV2,
-<<<<<<< HEAD
-			fields: eventFormatV1Fields{
-				EventID: "$IMA:example.com",
-				eventFields: eventFields{
-					RoomID:         "!ROOM:example.com",
-					Type:           spec.MRoomMember,
-					OriginServerTS: 2,
-					SenderID:       ALICE,
-					StateKey:       &ALICE,
-					Content:        []byte(`{"membership": "join"}`),
-				},
-				PrevEvents: []eventReference{
-					{EventID: "$CREATE:example.com"},
-				},
-				AuthEvents: []eventReference{
-					{EventID: "$CREATE:example.com"},
-				},
-=======
+			},
+		},
+		&eventV1{
+			roomVersion: RoomVersionV2,
 			EventIDRaw:  "$IMA:example.com",
 			eventFields: eventFields{
 				RoomID:         "!ROOM:example.com",
 				Type:           spec.MRoomMember,
 				OriginServerTS: 2,
-				Sender:         ALICE,
+				SenderID:       ALICE,
 				StateKey:       &ALICE,
 				Content:        []byte(`{"membership": "join"}`),
 			},
@@ -140,36 +109,16 @@
 			},
 			AuthEvents: []eventReference{
 				{EventID: "$CREATE:example.com"},
->>>>>>> 8999bce3
-			},
-		},
-		&eventV1{
-			roomVersion: RoomVersionV2,
-<<<<<<< HEAD
-			fields: eventFormatV1Fields{
-				EventID: "$IPOWER:example.com",
-				eventFields: eventFields{
-					RoomID:         "!ROOM:example.com",
-					Type:           spec.MRoomPowerLevels,
-					OriginServerTS: 3,
-					SenderID:       ALICE,
-					StateKey:       &emptyStateKey,
-					Content:        []byte(`{"users": {"` + ALICE + `": 100}}`),
-				},
-				PrevEvents: []eventReference{
-					{EventID: "$IMA:example.com"},
-				},
-				AuthEvents: []eventReference{
-					{EventID: "$CREATE:example.com"},
-					{EventID: "$IMA:example.com"},
-				},
-=======
+			},
+		},
+		&eventV1{
+			roomVersion: RoomVersionV2,
 			EventIDRaw:  "$IPOWER:example.com",
 			eventFields: eventFields{
 				RoomID:         "!ROOM:example.com",
 				Type:           spec.MRoomPowerLevels,
 				OriginServerTS: 3,
-				Sender:         ALICE,
+				SenderID:       ALICE,
 				StateKey:       &emptyStateKey,
 				Content:        []byte(`{"users": {"` + ALICE + `": 100}}`),
 			},
@@ -179,37 +128,16 @@
 			AuthEvents: []eventReference{
 				{EventID: "$CREATE:example.com"},
 				{EventID: "$IMA:example.com"},
->>>>>>> 8999bce3
-			},
-		},
-		&eventV1{
-			roomVersion: RoomVersionV2,
-<<<<<<< HEAD
-			fields: eventFormatV1Fields{
-				EventID: "$IJR:example.com",
-				eventFields: eventFields{
-					RoomID:         "!ROOM:example.com",
-					Type:           spec.MRoomJoinRules,
-					OriginServerTS: 4,
-					SenderID:       ALICE,
-					StateKey:       &emptyStateKey,
-					Content:        []byte(`{"join_rule": "public"}`),
-				},
-				PrevEvents: []eventReference{
-					{EventID: "$IPOWER:example.com"},
-				},
-				AuthEvents: []eventReference{
-					{EventID: "$CREATE:example.com"},
-					{EventID: "$IMA:example.com"},
-					{EventID: "$IPOWER:example.com"},
-				},
-=======
+			},
+		},
+		&eventV1{
+			roomVersion: RoomVersionV2,
 			EventIDRaw:  "$IJR:example.com",
 			eventFields: eventFields{
 				RoomID:         "!ROOM:example.com",
 				Type:           spec.MRoomJoinRules,
 				OriginServerTS: 4,
-				Sender:         ALICE,
+				SenderID:       ALICE,
 				StateKey:       &emptyStateKey,
 				Content:        []byte(`{"join_rule": "public"}`),
 			},
@@ -220,37 +148,16 @@
 				{EventID: "$CREATE:example.com"},
 				{EventID: "$IMA:example.com"},
 				{EventID: "$IPOWER:example.com"},
->>>>>>> 8999bce3
-			},
-		},
-		&eventV1{
-			roomVersion: RoomVersionV2,
-<<<<<<< HEAD
-			fields: eventFormatV1Fields{
-				EventID: "$IMB:example.com",
-				eventFields: eventFields{
-					RoomID:         "!ROOM:example.com",
-					Type:           spec.MRoomMember,
-					OriginServerTS: 5,
-					SenderID:       BOB,
-					StateKey:       &BOB,
-					Content:        []byte(`{"membership": "join"}`),
-				},
-				PrevEvents: []eventReference{
-					{EventID: "$IJR:example.com"},
-				},
-				AuthEvents: []eventReference{
-					{EventID: "$CREATE:example.com"},
-					{EventID: "$IJR:example.com"},
-					{EventID: "$IPOWER:example.com"},
-				},
-=======
+			},
+		},
+		&eventV1{
+			roomVersion: RoomVersionV2,
 			EventIDRaw:  "$IMB:example.com",
 			eventFields: eventFields{
 				RoomID:         "!ROOM:example.com",
 				Type:           spec.MRoomMember,
 				OriginServerTS: 5,
-				Sender:         BOB,
+				SenderID:       BOB,
 				StateKey:       &BOB,
 				Content:        []byte(`{"membership": "join"}`),
 			},
@@ -261,37 +168,16 @@
 				{EventID: "$CREATE:example.com"},
 				{EventID: "$IJR:example.com"},
 				{EventID: "$IPOWER:example.com"},
->>>>>>> 8999bce3
-			},
-		},
-		&eventV1{
-			roomVersion: RoomVersionV2,
-<<<<<<< HEAD
-			fields: eventFormatV1Fields{
-				EventID: "$IMC:example.com",
-				eventFields: eventFields{
-					RoomID:         "!ROOM:example.com",
-					Type:           spec.MRoomMember,
-					OriginServerTS: 6,
-					SenderID:       CHARLIE,
-					StateKey:       &CHARLIE,
-					Content:        []byte(`{"membership": "join"}`),
-				},
-				PrevEvents: []eventReference{
-					{EventID: "$IMB:example.com"},
-				},
-				AuthEvents: []eventReference{
-					{EventID: "$CREATE:example.com"},
-					{EventID: "$IJR:example.com"},
-					{EventID: "$IPOWER:example.com"},
-				},
-=======
+			},
+		},
+		&eventV1{
+			roomVersion: RoomVersionV2,
 			EventIDRaw:  "$IMC:example.com",
 			eventFields: eventFields{
 				RoomID:         "!ROOM:example.com",
 				Type:           spec.MRoomMember,
 				OriginServerTS: 6,
-				Sender:         CHARLIE,
+				SenderID:       CHARLIE,
 				StateKey:       &CHARLIE,
 				Content:        []byte(`{"membership": "join"}`),
 			},
@@ -302,7 +188,6 @@
 				{EventID: "$CREATE:example.com"},
 				{EventID: "$IJR:example.com"},
 				{EventID: "$IPOWER:example.com"},
->>>>>>> 8999bce3
 			},
 		},
 	}
@@ -334,26 +219,14 @@
 	runStateResolutionV2(t, []PDU{
 		&eventV1{
 			roomVersion: RoomVersionV2,
-<<<<<<< HEAD
-			fields: eventFormatV1Fields{
-				EventID: "$PA:example.com",
-				eventFields: eventFields{
-					RoomID:         "!ROOM:example.com",
-					Type:           spec.MRoomPowerLevels,
-					OriginServerTS: 7,
-					SenderID:       ALICE,
-					StateKey:       &emptyStateKey,
-					Content: []byte(`{"users": {
-=======
 			EventIDRaw:  "$PA:example.com",
 			eventFields: eventFields{
 				RoomID:         "!ROOM:example.com",
 				Type:           spec.MRoomPowerLevels,
 				OriginServerTS: 7,
-				Sender:         ALICE,
+				SenderID:       ALICE,
 				StateKey:       &emptyStateKey,
 				Content: []byte(`{"users": {
->>>>>>> 8999bce3
 					"` + ALICE + `": 100,
 					"` + BOB + `": 50
 				}}`),
@@ -369,26 +242,14 @@
 		},
 		&eventV1{
 			roomVersion: RoomVersionV2,
-<<<<<<< HEAD
-			fields: eventFormatV1Fields{
-				EventID: "$PB:example.com",
-				eventFields: eventFields{
-					RoomID:         "!ROOM:example.com",
-					Type:           spec.MRoomPowerLevels,
-					OriginServerTS: 8,
-					SenderID:       ALICE,
-					StateKey:       &emptyStateKey,
-					Content: []byte(`{"users": {
-=======
 			EventIDRaw:  "$PB:example.com",
 			eventFields: eventFields{
 				RoomID:         "!ROOM:example.com",
 				Type:           spec.MRoomPowerLevels,
 				OriginServerTS: 8,
-				Sender:         ALICE,
+				SenderID:       ALICE,
 				StateKey:       &emptyStateKey,
 				Content: []byte(`{"users": {
->>>>>>> 8999bce3
 					"` + ALICE + `": 100,
 					"` + BOB + `": 50
 				}}`),
@@ -404,32 +265,12 @@
 		},
 		&eventV1{
 			roomVersion: RoomVersionV2,
-<<<<<<< HEAD
-			fields: eventFormatV1Fields{
-				EventID: "$MB:example.com",
-				eventFields: eventFields{
-					RoomID:         "!ROOM:example.com",
-					Type:           spec.MRoomMember,
-					OriginServerTS: 9,
-					SenderID:       ALICE,
-					StateKey:       &EVELYN,
-					Content:        []byte(`{"membership": "ban"}`),
-				},
-				PrevEvents: []eventReference{
-					{EventID: "$PA:example.com"},
-				},
-				AuthEvents: []eventReference{
-					{EventID: "$CREATE:example.com"},
-					{EventID: "$IMA:example.com"},
-					{EventID: "$PB:example.com"},
-				},
-=======
 			EventIDRaw:  "$MB:example.com",
 			eventFields: eventFields{
 				RoomID:         "!ROOM:example.com",
 				Type:           spec.MRoomMember,
 				OriginServerTS: 9,
-				Sender:         ALICE,
+				SenderID:       ALICE,
 				StateKey:       &EVELYN,
 				Content:        []byte(`{"membership": "ban"}`),
 			},
@@ -440,37 +281,16 @@
 				{EventID: "$CREATE:example.com"},
 				{EventID: "$IMA:example.com"},
 				{EventID: "$PB:example.com"},
->>>>>>> 8999bce3
-			},
-		},
-		&eventV1{
-			roomVersion: RoomVersionV2,
-<<<<<<< HEAD
-			fields: eventFormatV1Fields{
-				EventID: "$IME:example.com",
-				eventFields: eventFields{
-					RoomID:         "!ROOM:example.com",
-					Type:           spec.MRoomMember,
-					OriginServerTS: 10,
-					SenderID:       EVELYN,
-					StateKey:       &EVELYN,
-					Content:        []byte(`{"membership": "join"}`),
-				},
-				PrevEvents: []eventReference{
-					{EventID: "$MB:example.com"},
-				},
-				AuthEvents: []eventReference{
-					{EventID: "$CREATE:example.com"},
-					{EventID: "$IJR:example.com"},
-					{EventID: "$PA:example.com"},
-				},
-=======
+			},
+		},
+		&eventV1{
+			roomVersion: RoomVersionV2,
 			EventIDRaw:  "$IME:example.com",
 			eventFields: eventFields{
 				RoomID:         "!ROOM:example.com",
 				Type:           spec.MRoomMember,
 				OriginServerTS: 10,
-				Sender:         EVELYN,
+				SenderID:       EVELYN,
 				StateKey:       &EVELYN,
 				Content:        []byte(`{"membership": "join"}`),
 			},
@@ -481,7 +301,6 @@
 				{EventID: "$CREATE:example.com"},
 				{EventID: "$IJR:example.com"},
 				{EventID: "$PA:example.com"},
->>>>>>> 8999bce3
 			},
 		},
 	}, expected)
@@ -497,32 +316,12 @@
 	runStateResolutionV2(t, []PDU{
 		&eventV1{
 			roomVersion: RoomVersionV2,
-<<<<<<< HEAD
-			fields: eventFormatV1Fields{
-				EventID: "$JR:example.com",
-				eventFields: eventFields{
-					RoomID:         "!ROOM:example.com",
-					Type:           spec.MRoomJoinRules,
-					OriginServerTS: 8,
-					SenderID:       ALICE,
-					StateKey:       &emptyStateKey,
-					Content:        []byte(`{"join_rule": "invite"}`),
-				},
-				PrevEvents: []eventReference{
-					{EventID: "$IMZ:example.com"},
-				},
-				AuthEvents: []eventReference{
-					{EventID: "$CREATE:example.com"},
-					{EventID: "$IMA:example.com"},
-					{EventID: "$IPOWER:example.com"},
-				},
-=======
 			EventIDRaw:  "$JR:example.com",
 			eventFields: eventFields{
 				RoomID:         "!ROOM:example.com",
 				Type:           spec.MRoomJoinRules,
 				OriginServerTS: 8,
-				Sender:         ALICE,
+				SenderID:       ALICE,
 				StateKey:       &emptyStateKey,
 				Content:        []byte(`{"join_rule": "invite"}`),
 			},
@@ -533,37 +332,16 @@
 				{EventID: "$CREATE:example.com"},
 				{EventID: "$IMA:example.com"},
 				{EventID: "$IPOWER:example.com"},
->>>>>>> 8999bce3
-			},
-		},
-		&eventV1{
-			roomVersion: RoomVersionV2,
-<<<<<<< HEAD
-			fields: eventFormatV1Fields{
-				EventID: "$IMZ:example.com",
-				eventFields: eventFields{
-					RoomID:         "!ROOM:example.com",
-					Type:           spec.MRoomMember,
-					OriginServerTS: 9,
-					SenderID:       ZARA,
-					StateKey:       &ZARA,
-					Content:        []byte(`{"membership": "join"}`),
-				},
-				PrevEvents: []eventReference{
-					{EventID: "$JR:example.com"},
-				},
-				AuthEvents: []eventReference{
-					{EventID: "$CREATE:example.com"},
-					{EventID: "$JR:example.com"},
-					{EventID: "$IPOWER:example.com"},
-				},
-=======
+			},
+		},
+		&eventV1{
+			roomVersion: RoomVersionV2,
 			EventIDRaw:  "$IMZ:example.com",
 			eventFields: eventFields{
 				RoomID:         "!ROOM:example.com",
 				Type:           spec.MRoomMember,
 				OriginServerTS: 9,
-				Sender:         ZARA,
+				SenderID:       ZARA,
 				StateKey:       &ZARA,
 				Content:        []byte(`{"membership": "join"}`),
 			},
@@ -574,7 +352,6 @@
 				{EventID: "$CREATE:example.com"},
 				{EventID: "$JR:example.com"},
 				{EventID: "$IPOWER:example.com"},
->>>>>>> 8999bce3
 			},
 		},
 	}, expected)
