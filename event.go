--- conflicted
+++ resolved
@@ -62,65 +62,6 @@
 	maxEventLength = 65536
 )
 
-<<<<<<< HEAD
-// CheckFields checks that the event fields are valid.
-// Returns an error if the IDs have the wrong format or too long.
-// Returns an error if the total length of the event JSON is too long.
-// Returns an error if the event ID doesn't match the origin of the event.
-// https://matrix.org/docs/spec/client_server/r0.2.0.html#size-limits
-func (e *event) CheckFields() error { // nolint: gocyclo
-	var fields eventFields
-	switch f := e.fields.(type) {
-	case eventFormatV1Fields:
-		if f.AuthEvents == nil || f.PrevEvents == nil {
-			return errors.New("gomatrixserverlib: auth events and prev events must not be nil")
-		}
-		fields = f.eventFields
-	case eventFormatV2Fields:
-		if f.AuthEvents == nil || f.PrevEvents == nil {
-			return errors.New("gomatrixserverlib: auth events and prev events must not be nil")
-		}
-		fields = f.eventFields
-	default:
-		panic(e.invalidFieldType())
-	}
-
-	if l := len(e.eventJSON); l > maxEventLength {
-		return EventValidationError{
-			Code:    EventValidationTooLarge,
-			Message: fmt.Sprintf("gomatrixserverlib: event is too long, length %d bytes > maximum %d bytes", l, maxEventLength),
-		}
-	}
-
-	if l := len(fields.Type); l > maxIDLength {
-		return EventValidationError{
-			Code:    EventValidationTooLarge,
-			Message: fmt.Sprintf("gomatrixserverlib: event type is too long, length %d bytes > maximum %d bytes", l, maxIDLength),
-		}
-	}
-
-	if fields.StateKey != nil {
-		if l := len(*fields.StateKey); l > maxIDLength {
-			return EventValidationError{
-				Code:    EventValidationTooLarge,
-				Message: fmt.Sprintf("gomatrixserverlib: state key is too long, length %d bytes > maximum %d bytes", l, maxIDLength),
-			}
-		}
-	}
-
-	if err := checkID(fields.RoomID, "room", '!'); err != nil {
-		return err
-	}
-
-	if err := checkID(fields.SenderID, "user", '@'); err != nil {
-		return err
-	}
-
-	return nil
-}
-
-=======
->>>>>>> 8999bce3
 func checkID(id, kind string, sigil byte) (err error) {
 	if _, err = domainFromID(id); err != nil {
 		return
@@ -142,262 +83,6 @@
 	return
 }
 
-<<<<<<< HEAD
-func (e *event) generateEventID() (eventID string, err error) {
-	verImpl, err := GetRoomVersion(e.roomVersion)
-	if err != nil {
-		return "", err
-	}
-	eventFormat := verImpl.EventFormat()
-	switch eventFormat {
-	case EventFormatV1:
-		eventID = e.fields.(eventFormatV1Fields).EventID
-	case EventFormatV2:
-		var reference eventReference
-		reference, err = referenceOfEvent(e.eventJSON, e.roomVersion)
-		if err != nil {
-			return
-		}
-		eventID = reference.EventID
-	default:
-		err = errors.New("gomatrixserverlib: unknown room version")
-	}
-	return
-}
-
-// EventID returns the event ID of the event.
-func (e *event) EventID() string {
-	switch fields := e.fields.(type) {
-	case eventFormatV1Fields:
-		return fields.EventID
-	case eventFormatV2Fields:
-		return e.eventID
-	default:
-		panic(e.invalidFieldType())
-	}
-}
-
-// SenderID returns the sender ID of the sender of the event.
-func (e *event) SenderID() spec.SenderID {
-	switch fields := e.fields.(type) {
-	case eventFormatV1Fields:
-		return spec.SenderID(fields.SenderID)
-	case eventFormatV2Fields:
-		return spec.SenderID(fields.SenderID)
-	default:
-		panic(e.invalidFieldType())
-	}
-}
-
-// Type returns the type of the event.
-func (e *event) Type() string {
-	switch fields := e.fields.(type) {
-	case eventFormatV1Fields:
-		return fields.Type
-	case eventFormatV2Fields:
-		return fields.Type
-	default:
-		panic(e.invalidFieldType())
-	}
-}
-
-// OriginServerTS returns the unix timestamp when this event was created on the origin server, with millisecond resolution.
-func (e *event) OriginServerTS() spec.Timestamp {
-	switch fields := e.fields.(type) {
-	case eventFormatV1Fields:
-		return fields.OriginServerTS
-	case eventFormatV2Fields:
-		return fields.OriginServerTS
-	default:
-		panic(e.invalidFieldType())
-	}
-}
-
-// Unsigned returns the object under the 'unsigned' key of the event.
-func (e *event) Unsigned() []byte {
-	switch fields := e.fields.(type) {
-	case eventFormatV1Fields:
-		return fields.Unsigned
-	case eventFormatV2Fields:
-		return fields.Unsigned
-	default:
-		panic(e.invalidFieldType())
-	}
-}
-
-// Content returns the content JSON of the event.
-func (e *event) Content() []byte {
-	switch fields := e.fields.(type) {
-	case eventFormatV1Fields:
-		return []byte(fields.Content)
-	case eventFormatV2Fields:
-		return []byte(fields.Content)
-	default:
-		panic(e.invalidFieldType())
-	}
-}
-
-// PrevEventIDs returns the event IDs of the direct ancestors of the event.
-func (e *event) PrevEventIDs() []string {
-	switch fields := e.fields.(type) {
-	case eventFormatV1Fields:
-		result := make([]string, 0, len(fields.PrevEvents))
-		for _, id := range fields.PrevEvents {
-			result = append(result, id.EventID)
-		}
-		return result
-	case eventFormatV2Fields:
-		return fields.PrevEvents
-	default:
-		panic(e.invalidFieldType())
-	}
-}
-
-func (e *event) extractContent(eventType string, content interface{}) error {
-	verImpl, err := GetRoomVersion(e.roomVersion)
-	if err != nil {
-		panic(err)
-	}
-	eventFormat := verImpl.EventFormat()
-	var fields eventFields
-	switch eventFormat {
-	case EventFormatV1:
-		fields = e.fields.(eventFormatV1Fields).eventFields
-	case EventFormatV2:
-		fields = e.fields.(eventFormatV2Fields).eventFields
-	default:
-		panic(e.invalidFieldType())
-	}
-	if fields.Type != eventType {
-		return fmt.Errorf("gomatrixserverlib: not a %s event", eventType)
-	}
-	return json.Unmarshal(fields.Content, &content)
-}
-
-// Membership returns the value of the content.membership field if this event
-// is an "m.room.member" event.
-// Returns an error if the event is not a m.room.member event or if the content
-// is not valid m.room.member content.
-func (e *event) Membership() (string, error) {
-	var content struct {
-		Membership string `json:"membership"`
-	}
-	if err := e.extractContent(spec.MRoomMember, &content); err != nil {
-		return "", err
-	}
-	if e.StateKey() == nil {
-		return "", fmt.Errorf("gomatrixserverlib: Membersip() event is not a m.room.member event, missing state key")
-	}
-	return content.Membership, nil
-}
-
-// JoinRule returns the value of the content.join_rule field if this event
-// is an "m.room.join_rules" event.
-// Returns an error if the event is not a m.room.join_rules event or if the content
-// is not valid m.room.join_rules content.
-func (e *event) JoinRule() (string, error) {
-	if !e.StateKeyEquals("") {
-		return "", fmt.Errorf("gomatrixserverlib: JoinRule() event is not a m.room.join_rules event, bad state key")
-	}
-	var content JoinRuleContent
-	if err := e.extractContent(spec.MRoomJoinRules, &content); err != nil {
-		return "", err
-	}
-	return content.JoinRule, nil
-}
-
-// HistoryVisibility returns the value of the content.history_visibility field if this event
-// is an "m.room.history_visibility" event.
-// Returns an error if the event is not a m.room.history_visibility event or if the content
-// is not valid m.room.history_visibility content.
-func (e *event) HistoryVisibility() (HistoryVisibility, error) {
-	if !e.StateKeyEquals("") {
-		return "", fmt.Errorf("gomatrixserverlib: HistoryVisibility() event is not a m.room.history_visibility event, bad state key")
-	}
-	var content HistoryVisibilityContent
-	if err := e.extractContent(spec.MRoomHistoryVisibility, &content); err != nil {
-		return "", err
-	}
-	return content.HistoryVisibility, nil
-}
-
-// PowerLevels returns the power levels content if this event
-// is an "m.room.power_levels" event.
-// Returns an error if the event is not a m.room.power_levels event or if the content
-// is not valid m.room.power_levels content.
-func (e *event) PowerLevels() (*PowerLevelContent, error) {
-	if !e.StateKeyEquals("") {
-		return nil, fmt.Errorf("gomatrixserverlib: PowerLevels() event is not a m.room.power_levels event, bad state key")
-	}
-	c, err := NewPowerLevelContentFromEvent(e)
-	if err != nil {
-		return nil, err
-	}
-	return &c, nil
-}
-
-// AuthEventIDs returns the event IDs of the events needed to auth the event.
-func (e *event) AuthEventIDs() []string {
-	switch fields := e.fields.(type) {
-	case eventFormatV1Fields:
-		result := make([]string, 0, len(fields.AuthEvents))
-		for _, id := range fields.AuthEvents {
-			result = append(result, id.EventID)
-		}
-		return result
-	case eventFormatV2Fields:
-		return fields.AuthEvents
-	default:
-		panic(e.invalidFieldType())
-	}
-}
-
-// Redacts returns the event ID of the event this event redacts.
-func (e *event) Redacts() string {
-	switch fields := e.fields.(type) {
-	case eventFormatV1Fields:
-		return fields.Redacts
-	case eventFormatV2Fields:
-		return fields.Redacts
-	default:
-		panic(e.invalidFieldType())
-	}
-}
-
-// RoomID returns the room ID of the room the event is in.
-func (e *event) RoomID() string {
-	switch fields := e.fields.(type) {
-	case eventFormatV1Fields:
-		return fields.RoomID
-	case eventFormatV2Fields:
-		return fields.RoomID
-	default:
-		panic(e.invalidFieldType())
-	}
-}
-
-// Depth returns the depth of the event.
-func (e *event) Depth() int64 {
-	switch fields := e.fields.(type) {
-	case eventFormatV1Fields:
-		return fields.Depth
-	case eventFormatV2Fields:
-		return fields.Depth
-	default:
-		panic(e.invalidFieldType())
-	}
-}
-
-// MarshalJSON implements json.Marshaller
-func (e event) MarshalJSON() ([]byte, error) {
-	if e.eventJSON == nil {
-		return nil, fmt.Errorf("gomatrixserverlib: cannot serialise uninitialised Event")
-	}
-	return e.eventJSON, nil
-}
-
-=======
->>>>>>> 8999bce3
 // SplitID splits a matrix ID into a local part and a server name.
 func SplitID(sigil byte, id string) (local string, domain spec.ServerName, err error) {
 	// IDs have the format: SIGIL LOCALPART ":" DOMAIN
