--- conflicted
+++ resolved
@@ -250,11 +250,7 @@
 	if len(tae.MemberJSON[string(stateKey)]) == 0 {
 		return nil, nil
 	}
-<<<<<<< HEAD
-	event, err := newEventFromTrustedJSON(tae.MemberJSON[string(stateKey)], false, MustGetRoomVersion(RoomVersionV1))
-=======
-	event, err := MustGetRoomVersion(RoomVersionV1).NewEventFromTrustedJSON(tae.MemberJSON[stateKey], false)
->>>>>>> 8999bce3
+	event, err := MustGetRoomVersion(RoomVersionV1).NewEventFromTrustedJSON(tae.MemberJSON[string(stateKey)], false)
 	if err != nil {
 		return nil, err
 	}
