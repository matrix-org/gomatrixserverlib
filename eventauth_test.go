--- conflicted
+++ resolved
@@ -173,18 +173,14 @@
 		StateKey: &skey,
 		Sender:   "@u1:a",
 	}
-<<<<<<< HEAD
-	if err := b.SetContent(memberContent{"invite", rawJSON(`{"signed":{"token":"my_token"}}`)}); err != nil {
-		t.Fatal(err)
-	}
-=======
-
-	b.SetContent(memberContent{"invite", &memberThirdPartyInvite{
+
+	if err := b.SetContent(memberContent{"invite", &memberThirdPartyInvite{
 		Signed: memberThirdPartyInviteSigned{
 			Token: "my_token",
 		},
-	}})
->>>>>>> 2e9caead
+	}}); err != nil {
+		t.Fatal(err)
+	}
 	testStateNeededForAuth(t, `[{
 		"type": "m.room.member",
 		"state_key": "@u2:b",
