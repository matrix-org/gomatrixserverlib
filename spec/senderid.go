// Copyright 2023 The Matrix.org Foundation C.I.C.
//
// Licensed under the Apache License, Version 2.0 (the "License");
// you may not use this file except in compliance with the License.
// You may obtain a copy of the License at
//
//     http://www.apache.org/licenses/LICENSE-2.0
//
// Unless required by applicable law or agreed to in writing, software
// distributed under the License is distributed on an "AS IS" BASIS,
// WITHOUT WARRANTIES OR CONDITIONS OF ANY KIND, either express or implied.
// See the License for the specific language governing permissions and
// limitations under the License.

package spec

<<<<<<< HEAD
import (
	"encoding/base64"
	"strings"

	"golang.org/x/crypto/ed25519"
)

type SenderID string

type UserIDForSender func(roomID string, senderID SenderID) (*UserID, error)

func UserRoomKey(key ed25519.PrivateKey) string {
	return strings.ToLower(base64.StdEncoding.WithPadding(base64.NoPadding).EncodeToString(key.Public().(ed25519.PublicKey)))
}
=======
import "context"

type SenderID string

type UserIDForSender func(roomID RoomID, senderID SenderID) (*UserID, error)

type CreateSenderID func(ctx context.Context, userID UserID, roomID RoomID) (SenderID, error)
>>>>>>> 4dea2171
<|MERGE_RESOLUTION|>--- conflicted
+++ resolved
@@ -14,8 +14,8 @@
 
 package spec
 
-<<<<<<< HEAD
 import (
+	"context"
 	"encoding/base64"
 	"strings"
 
@@ -24,17 +24,10 @@
 
 type SenderID string
 
-type UserIDForSender func(roomID string, senderID SenderID) (*UserID, error)
+type UserIDForSender func(roomID RoomID, senderID SenderID) (*UserID, error)
+
+type CreateSenderID func(ctx context.Context, userID UserID, roomID RoomID) (SenderID, error)
 
 func UserRoomKey(key ed25519.PrivateKey) string {
 	return strings.ToLower(base64.StdEncoding.WithPadding(base64.NoPadding).EncodeToString(key.Public().(ed25519.PublicKey)))
-}
-=======
-import "context"
-
-type SenderID string
-
-type UserIDForSender func(roomID RoomID, senderID SenderID) (*UserID, error)
-
-type CreateSenderID func(ctx context.Context, userID UserID, roomID RoomID) (SenderID, error)
->>>>>>> 4dea2171
+}