--- conflicted
+++ resolved
@@ -18,11 +18,7 @@
 import (
 	"database/sql/driver"
 	"encoding/base64"
-<<<<<<< HEAD
-=======
-	"encoding/json"
 	"fmt"
->>>>>>> 91dadfbe
 	"strings"
 )
 
