/* Copyright 2016-2017 Vector Creations Ltd
 *
 * Licensed under the Apache License, Version 2.0 (the "License");
 * you may not use this file except in compliance with the License.
 * You may obtain a copy of the License at
 *
 *     http://www.apache.org/licenses/LICENSE-2.0
 *
 * Unless required by applicable law or agreed to in writing, software
 * distributed under the License is distributed on an "AS IS" BASIS,
 * WITHOUT WARRANTIES OR CONDITIONS OF ANY KIND, either express or implied.
 * See the License for the specific language governing permissions and
 * limitations under the License.
 */

package gomatrixserverlib

import (
<<<<<<< HEAD
=======
	"bytes"
	"encoding/json"
>>>>>>> 91dadfbe
	"testing"

	"gopkg.in/yaml.v2"
)

func TestMarshalBase64(t *testing.T) {
	input := Base64Bytes("this\xffis\xffa\xfftest")
	want := `"dGhpc/9pc/9h/3Rlc3Q"`
	got, err := json.Marshal(input)
	if err != nil {
		t.Fatal(err)
	}
	if string(got) != want {
		t.Fatalf("json.Marshal(Base64Bytes(%q)): wanted %q got %q", string(input), want, string(got))
	}
}

func TestUnmarshalBase64(t *testing.T) {
	input := []byte(`"dGhpc/9pc/9h/3Rlc3Q"`)
	want := "this\xffis\xffa\xfftest" // nolint:goconst
	var got Base64Bytes
	err := json.Unmarshal(input, &got)
	if err != nil {
		t.Fatal(err)
	}
	if string(got) != want {
		t.Fatalf("json.Unmarshal(%q): wanted %q got %q", string(input), want, string(got))
	}
}

func TestUnmarshalUrlSafeBase64(t *testing.T) {
	input := []byte(`"dGhpc_9pc_9h_3Rlc3Q"`)
	want := "this\xffis\xffa\xfftest"
	var got Base64Bytes
	err := json.Unmarshal(input, &got)
	if err != nil {
		t.Fatal(err)
	}
	if string(got) != want {
		t.Fatalf("json.Unmarshal(%q): wanted %q got %q", string(input), want, string(got))
	}
}

func TestMarshalBase64Struct(t *testing.T) {
	input := struct{ Value Base64Bytes }{Base64Bytes("this\xffis\xffa\xfftest")}
	want := `{"Value":"dGhpc/9pc/9h/3Rlc3Q"}`
	got, err := json.Marshal(input)
	if err != nil {
		t.Fatal(err)
	}
	if string(got) != want {
		t.Fatalf("json.Marshal(%v): wanted %q got %q", input, want, string(got))
	}
}

func TestMarshalBase64Map(t *testing.T) {
	input := map[string]Base64Bytes{"Value": Base64Bytes("this\xffis\xffa\xfftest")}
	want := `{"Value":"dGhpc/9pc/9h/3Rlc3Q"}`
	got, err := json.Marshal(input)
	if err != nil {
		t.Fatal(err)
	}
	if string(got) != want {
		t.Fatalf("json.Marshal(%v): wanted %q got %q", input, want, string(got))
	}
}

func TestMarshalBase64Slice(t *testing.T) {
	input := []Base64Bytes{Base64Bytes("this\xffis\xffa\xfftest")}
	want := `["dGhpc/9pc/9h/3Rlc3Q"]`
	got, err := json.Marshal(input)
	if err != nil {
		t.Fatal(err)
	}
	if string(got) != want {
		t.Fatalf("json.Marshal(%v): wanted %q got %q", input, want, string(got))
	}
}

func TestMarshalYAMLBase64(t *testing.T) {
	input := Base64Bytes("this\xffis\xffa\xfftest")
	want := "dGhpc/9pc/9h/3Rlc3Q\n"
	got, err := yaml.Marshal(input)
	if err != nil {
		t.Fatal(err)
	}
	if string(got) != want {
		t.Fatalf("yaml.Marshal(%v): wanted %q got %q", input, want, string(got))
	}
}

func TestMarshalYAMLBase64Struct(t *testing.T) {
	input := struct{ Value Base64Bytes }{Base64Bytes("this\xffis\xffa\xfftest")}
	want := "value: dGhpc/9pc/9h/3Rlc3Q\n"
	got, err := yaml.Marshal(input)
	if err != nil {
		t.Fatal(err)
	}
	if string(got) != want {
		t.Fatalf("yaml.Marshal(%v): wanted %q got %q", input, want, string(got))
	}
}

func TestUnmarshalYAMLBase64(t *testing.T) {
	input := []byte("dGhpc/9pc/9h/3Rlc3Q")
	want := Base64Bytes("this\xffis\xffa\xfftest")
	var got Base64Bytes
	err := yaml.Unmarshal(input, &got)
	if err != nil {
		t.Fatal(err)
	}
	if string(got) != string(want) {
		t.Fatalf("yaml.Unmarshal(%q): wanted %q got %q", string(input), want, string(got))
	}
}

func TestUnmarshalYAMLBase64Struct(t *testing.T) {
	// var u yaml.Unmarshaler
	u := Base64Bytes("this\xffis\xffa\xfftest")

	input := []byte(`value: dGhpc/9pc/9h/3Rlc3Q`)
	want := struct{ Value Base64Bytes }{u}
	result := struct {
		Value Base64Bytes `yaml:"value"`
	}{}
	err := yaml.Unmarshal(input, &result)
	if err != nil {
		t.Fatal(err)
	}
	if string(result.Value) != string(want.Value) {
		t.Fatalf("yaml.Unmarshal(%v): wanted %q got %q", input, want, result)
	}
}

func TestScanBase64(t *testing.T) {
	expecting := Base64Bytes("This is a test string")

	inputStr := "VGhpcyBpcyBhIHRlc3Qgc3RyaW5n"
	inputJSON := RawJSON(`"` + inputStr + `"`)
	inputBytes := []byte(inputStr)
	inputInt := 3

	var b Base64Bytes

	if err := b.Scan(inputStr); err != nil {
		t.Fatal(err)
	}
	if !bytes.Equal(expecting, b) {
		t.Fatalf("scanning from string failed, got %v, wanted %v", b, expecting)
	}

	if err := b.Scan(inputJSON); err != nil {
		t.Fatal(err)
	}
	if !bytes.Equal(expecting, b) {
		t.Fatalf("scanning from RawJSON failed, got %v, wanted %v", b, expecting)
	}

	if err := b.Scan(inputBytes); err != nil {
		t.Fatal(err)
	}
	if !bytes.Equal(expecting, b) {
		t.Fatalf("scanning from []byte failed, got %v, wanted %v", b, expecting)
	}

	if err := b.Scan(inputInt); err == nil {
		t.Fatal("scanning from int should have failed but didn't")
	}
}<|MERGE_RESOLUTION|>--- conflicted
+++ resolved
@@ -16,11 +16,7 @@
 package gomatrixserverlib
 
 import (
-<<<<<<< HEAD
-=======
 	"bytes"
-	"encoding/json"
->>>>>>> 91dadfbe
 	"testing"
 
 	"gopkg.in/yaml.v2"
